--- conflicted
+++ resolved
@@ -207,17 +207,10 @@
     - name: Create release builds
       run: |
         # Create self-contained executables for different platforms
-<<<<<<< HEAD
-        dotnet publish src/JiraTools/JiraTools.csproj -c Release -r win-x64 --self-contained -p:PublishSingleFile=true -o ./publish/win-x64
-        dotnet publish src/JiraTools/JiraTools.csproj -c Release -r linux-x64 --self-contained -p:PublishSingleFile=true -o ./publish/linux-x64
-        dotnet publish src/JiraTools/JiraTools.csproj -c Release -r osx-x64 --self-contained -p:PublishSingleFile=true -o ./publish/osx-x64
-        dotnet publish src/JiraTools/JiraTools.csproj -c Release -r osx-arm64 --self-contained -p:PublishSingleFile=true -o ./publish/osx-arm64
-=======
         dotnet publish src/JiraTools/JiraTools.csproj -c Release -r win-x64 --self-contained -p:PublishSingleFile=true --no-restore --no-build -o ./publish/win-x64
         dotnet publish src/JiraTools/JiraTools.csproj -c Release -r linux-x64 --self-contained -p:PublishSingleFile=true --no-restore --no-build -o ./publish/linux-x64
         dotnet publish src/JiraTools/JiraTools.csproj -c Release -r osx-x64 --self-contained -p:PublishSingleFile=true --no-restore --no-build -o ./publish/osx-x64
         dotnet publish src/JiraTools/JiraTools.csproj -c Release -r osx-arm64 --self-contained -p:PublishSingleFile=true --no-restore --no-build -o ./publish/osx-arm64
->>>>>>> aad6eb48
 
     - name: Create archives
       run: |
